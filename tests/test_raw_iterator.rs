--- conflicted
+++ resolved
@@ -14,12 +14,7 @@
 //
 extern crate rocksdb;
 
-<<<<<<< HEAD
-use rocksdb::{CreateIter, DB};
-use util::DBPath;
-=======
 use rocksdb::{prelude::*, TemporaryDBPath};
->>>>>>> bbbec7f1
 
 #[test]
 pub fn test_forwards_iteration() {
