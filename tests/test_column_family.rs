// Copyright 2014 Tyler Neely
//
// Licensed under the Apache License, Version 2.0 (the "License");
// you may not use this file except in compliance with the License.
// You may obtain a copy of the License at
//
// http://www.apache.org/licenses/LICENSE-2.0
//
// Unless required by applicable law or agreed to in writing, software
// distributed under the License is distributed on an "AS IS" BASIS,
// WITHOUT WARRANTIES OR CONDITIONS OF ANY KIND, either express or implied.
// See the License for the specific language governing permissions and
// limitations under the License.
//
extern crate rocksdb;

use rocksdb::{DB, MergeOperands, Options, ColumnFamilyDescriptor};

#[test]
pub fn test_column_family() {
    let path = "_rust_rocksdb_cftest";

    // should be able to create column families
    {
        let mut opts = Options::default();
        opts.create_if_missing(true);
        opts.set_merge_operator("test operator", test_provided_merge, None);
        let mut db = DB::open(&opts, path).unwrap();
        let opts = Options::default();
        match db.create_cf("cf1", &opts) {
            Ok(_) => println!("cf1 created successfully"),
            Err(e) => {
                panic!("could not create column family: {}", e);
            }
        }
    }

    // should fail to open db without specifying same column families
    {
        let mut opts = Options::default();
        opts.set_merge_operator("test operator", test_provided_merge, None);
        match DB::open(&opts, path) {
            Ok(_) => {
                panic!("should not have opened DB successfully without \
                        specifying column
            families")
            }
            Err(e) => {
                assert!(e.to_string()
                    .starts_with("Invalid argument: You have to open all \
                                  column families."))
            }
        }
    }

    // should properly open db when specyfing all column families
    {
        let mut opts = Options::default();
        opts.set_merge_operator("test operator", test_provided_merge, None);
        match DB::open_cf(&opts, path, &["cf1"]) {
            Ok(_) => println!("successfully opened db with column family"),
            Err(e) => panic!("failed to open db with column family: {}", e),
        }
    }

    // should be able to list a cf
    {
        let opts = Options::default();
        let vec = DB::list_cf(&opts, path);
        match vec {
            Ok(vec) => assert_eq!(vec, vec!["default", "cf1"]),
            Err(e) => panic!("failed to drop column family: {}", e),
        }
    }

    // TODO should be able to use writebatch ops with a cf
    {
    }
    // TODO should be able to iterate over a cf
    {
    }
    // should b able to drop a cf
    {
        let mut db = DB::open_cf(&Options::default(), path, &["cf1"]).unwrap();
        match db.drop_cf("cf1") {
            Ok(_) => println!("cf1 successfully dropped."),
            Err(e) => panic!("failed to drop column family: {}", e),
        }
    }

    assert!(DB::destroy(&Options::default(), path).is_ok());
}

#[test]
fn test_create_missing_column_family() {
    let path = "_rust_rocksdb_missing_cftest";

    // should be able to create new column families when opening a new database
    {
        let mut opts = Options::default();
        opts.create_if_missing(true);
        opts.create_missing_column_families(true);

        match DB::open_cf(&opts, path, &["cf1"]) {
            Ok(_) => println!("successfully created new column family"),
            Err(e) => panic!("failed to create new column family: {}", e),
        }
    }

    assert!(DB::destroy(&Options::default(), path).is_ok());
}

#[test]
#[ignore]
fn test_merge_operator() {
    let path = "_rust_rocksdb_cftest_merge";
    // TODO should be able to write, read, merge, batch, and iterate over a cf
    {
        let mut opts = Options::default();
        opts.set_merge_operator("test operator", test_provided_merge, None);
        let db = match DB::open_cf(&opts, path, &["cf1"]) {
            Ok(db) => {
                println!("successfully opened db with column family");
                db
            }
            Err(e) => panic!("failed to open db with column family: {}", e),
        };
        let cf1 = db.cf_handle("cf1").unwrap();
        assert!(db.put_cf(cf1, b"k1", b"v1").is_ok());
        assert!(db.get_cf(cf1, b"k1").unwrap().unwrap().to_utf8().unwrap() == "v1");
        let p = db.put_cf(cf1, b"k1", b"a");
        assert!(p.is_ok());
        db.merge_cf(cf1, b"k1", b"b").unwrap();
        db.merge_cf(cf1, b"k1", b"c").unwrap();
        db.merge_cf(cf1, b"k1", b"d").unwrap();
        db.merge_cf(cf1, b"k1", b"efg").unwrap();
        let m = db.merge_cf(cf1, b"k1", b"h");
        println!("m is {:?}", m);
        // TODO assert!(m.is_ok());
        match db.get(b"k1") {
            Ok(Some(value)) => {
                match value.to_utf8() {
                    Some(v) => println!("retrieved utf8 value: {}", v),
                    None => println!("did not read valid utf-8 out of the db"),
                }
            }
            Err(_) => println!("error reading value"),
            _ => panic!("value not present!"),
        }

        let _ = db.get_cf(cf1, b"k1");
        // TODO assert!(r.unwrap().to_utf8().unwrap() == "abcdefgh");
        assert!(db.delete(b"k1").is_ok());
        assert!(db.get(b"k1").unwrap().is_none());
    }

}

fn test_provided_merge(_: &[u8],
                       existing_val: Option<&[u8]>,
                       operands: &mut MergeOperands)
                       -> Option<Vec<u8>> {
    let nops = operands.size_hint().0;
    let mut result: Vec<u8> = Vec::with_capacity(nops);
    match existing_val {
        Some(v) => {
            for e in v {
                result.push(*e);
            }
        }
        None => (),
    }
    for op in operands {
        for e in op {
            result.push(*e);
        }
    }
<<<<<<< HEAD
    Some(result)
=======
    result
}

#[test]
pub fn test_column_family_with_options() {
    let path = "_rust_rocksdb_cf_with_optionstest";
    {
        let mut cfopts = Options::default();
        cfopts.set_max_write_buffer_number(16);
        let cf_descriptor = ColumnFamilyDescriptor::new("cf1", cfopts);

        let mut opts = Options::default();
        opts.create_if_missing(true);
        opts.create_missing_column_families(true);

        let cfs = vec![cf_descriptor];
        match DB::open_cf_descriptors(&opts, path, cfs) {
            Ok(_) => println!("created db with column family descriptors succesfully"),
            Err(e) => {
                panic!("could not create new database with column family descriptors: {}", e);
            }
        }
    }

    {
        let mut cfopts = Options::default();
        cfopts.set_max_write_buffer_number(16);
        let cf_descriptor = ColumnFamilyDescriptor::new("cf1", cfopts);

        let opts = Options::default();
        let cfs = vec![cf_descriptor];

        match DB::open_cf_descriptors(&opts, path, cfs) {
            Ok(_) => println!("succesfully re-opened database with column family descriptorrs"),
            Err(e) => {
                panic!("unable to re-open database with column family descriptors: {}", e);
            }
        }
    }

    assert!(DB::destroy(&Options::default(), path).is_ok());
>>>>>>> 06a39278
}<|MERGE_RESOLUTION|>--- conflicted
+++ resolved
@@ -175,10 +175,7 @@
             result.push(*e);
         }
     }
-<<<<<<< HEAD
     Some(result)
-=======
-    result
 }
 
 #[test]
@@ -219,5 +216,4 @@
     }
 
     assert!(DB::destroy(&Options::default(), path).is_ok());
->>>>>>> 06a39278
 }